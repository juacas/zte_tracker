--- conflicted
+++ resolved
@@ -1,4 +1,3 @@
-<<<<<<< HEAD
 {
     // Use IntelliSense to learn about possible attributes.
     // Hover to view descriptions of existing attributes.
@@ -11,7 +10,6 @@
             "request": "launch",
             "program": "tests/test_client.py",
             "console": "integratedTerminal",
-            "cwd": "${workspaceFolder}/custom_components/zte_tracker/zteclient",
             "env": {
                 "TEST_PASSWORD": "testpass",
                 "TEST_USERNAME": "user",
@@ -19,26 +17,4 @@
             }
         }
     ]
-=======
-{
-    // Use IntelliSense to learn about possible attributes.
-    // Hover to view descriptions of existing attributes.
-    // For more information, visit: https://go.microsoft.com/fwlink/?linkid=830387
-    "version": "0.2.0",
-    "configurations": [
-        {
-            "name": "Python: Test Client",
-            "type": "python",
-            "request": "launch",
-            "program": "tests/test_client.py",
-            "console": "integratedTerminal",
-            "cwd": "${workspaceFolder}/custom_components/zte_tracker/zteclient",
-            "env": {
-                "TEST_PASSWORD": "testpass",
-                "TEST_USERNAME": "user",
-                "TEST_HOST": "localhost",
-            }
-        }
-    ]
->>>>>>> 386e7789
 }