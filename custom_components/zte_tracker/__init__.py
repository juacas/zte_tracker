--- conflicted
+++ resolved
@@ -1,4 +1,3 @@
-<<<<<<< HEAD
 """The ZTE component."""
 import logging
 from datetime import datetime
@@ -77,84 +76,4 @@
             )
         )
     # Return boolean to indicate that initialization was successfully.
-=======
-"""The ZTE component."""
-import logging
-from datetime import datetime
-from .device_tracker import zteDeviceScanner
-
-import homeassistant.helpers.config_validation as cv
-import voluptuous as vol
-from homeassistant.const import CONF_HOST, CONF_PASSWORD, CONF_USERNAME, CONF_MODEL
-from homeassistant.helpers import discovery
-from homeassistant.core import HomeAssistant
-from homeassistant.config_entries import ConfigEntry
-from .zteclient.zte_client import zteClient
-from .const import DOMAIN, PLATFORMS
-
-#Define models
-ACCEPTED_MODELS=['F6640','H288A', 'H196A', 'H388X']
-
-CONFIG_SCHEMA = vol.Schema({
-    DOMAIN: vol.Schema({
-        vol.Optional(CONF_USERNAME): cv.string,
-        vol.Optional(CONF_PASSWORD): cv.string,
-        vol.Optional(CONF_PASSWORD): cv.string,
-        vol.Optional(CONF_MODEL): vol.In(
-            ACCEPTED_MODELS
-        ),
-    }, extra=vol.ALLOW_EXTRA),
-}, extra=vol.ALLOW_EXTRA)
-
-_LOGGER = logging.getLogger(__name__)
-
-def setup(hass, config):
-    """Set up is called when Home Assistant is loading our component."""
-    plattform_conf = config.get(DOMAIN)
-    _LOGGER.debug("Client initialized for ZTE {0} @{1}".format(plattform_conf[CONF_MODEL]
-        , plattform_conf[CONF_HOST]))
-
-    client = zteClient(plattform_conf[CONF_HOST],
-                           plattform_conf[CONF_USERNAME],
-                           plattform_conf[CONF_PASSWORD],
-                           plattform_conf[CONF_MODEL])
-    scanner = zteDeviceScanner(hass, client)
-
-    # Create DATA dict
-    hass.data[DOMAIN] = {}
-    hass.data[DOMAIN]['scanner'] = scanner
-    hass.data[DOMAIN]['client'] = client
-    hass.data[DOMAIN]['last_reboot'] = None
-
-    def handle_reboot(call):
-        """Handle the service call."""
-        # name = call.data.get(ATTR_NAME, DEFAULT_NAME)
-        result = client.reboot()
-        hass.data[DOMAIN]["last_reboot"] = datetime.now()
-        hass.states.set(f"{DOMAIN}.last_reboot", datetime.now())
-        return True
-    def handle_pause(call):
-        """Handle the service call."""
-        _LOGGER.debug("Pause service called")
-        if scanner.status == 'on':
-            scanner.pause()    
-        else:
-            scanner.resume()
-        return True
-
-    hass.services.register(DOMAIN, "reboot", handle_reboot)
-    _LOGGER.debug(f"Register {DOMAIN} service '{DOMAIN}.reboot'")
-    hass.services.register(DOMAIN, "pause", handle_pause)
-    _LOGGER.debug(f"Register {DOMAIN} service '{DOMAIN}.pause'")
-   
-
-    # Load platforms
-    for platform in PLATFORMS:
-        hass.async_create_task(
-            discovery.async_load_platform(
-                hass, platform, DOMAIN, plattform_conf, config
-            )
-        )
-    # Return boolean to indicate that initialization was successfully.
->>>>>>> ae0bae63
     return True